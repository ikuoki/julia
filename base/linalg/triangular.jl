--- conflicted
+++ resolved
@@ -36,38 +36,6 @@
 
     end
 end
-<<<<<<< HEAD
-for (func1, func2) in ((:A_mul_Bc, :A_mul_Bc!), (:A_rdiv_Bc, :A_rdiv_Bc!))
-    @eval begin
-        ($func1){T<:BlasFloat,S<:StridedMatrix,UpLo,IsUnit}(A::StridedMatrix, B::Triangular{T,S,UpLo,IsUnit}) = ($func2)(copy(A), B)
-    end
-end
-
-# Vector multiplication
-A_mul_B!{T<:BlasFloat,S,UpLo,IsUnit}(A::Triangular{T,S,UpLo,IsUnit}, b::StridedVector{T}) = BLAS.trmv!(UpLo == :L ? 'L' : 'U', 'N', IsUnit ? 'U' : 'N', A.data, b)
-Ac_mul_B!{T<:BlasReal,S,UpLo,IsUnit}(A::Triangular{T,S,UpLo,IsUnit}, b::StridedVector{T}) = BLAS.trmv!(UpLo == :L ? 'L' : 'U', 'T', IsUnit ? 'U' : 'N', A.data, b)
-Ac_mul_B!{T<:BlasComplex,S,UpLo,IsUnit}(A::Triangular{T,S,UpLo,IsUnit}, b::StridedVector{T}) = BLAS.trmv!(UpLo == :L ? 'L' : 'U', 'C', IsUnit ? 'U' : 'N', A.data, b)
-At_mul_B!{T<:BlasFloat,S,UpLo,IsUnit}(A::Triangular{T,S,UpLo,IsUnit}, b::StridedVector{T}) = BLAS.trmv!(UpLo == :L ? 'L' : 'U', 'T', IsUnit ? 'U' : 'N', A.data, b)
-
-# Matrix multiplication
-A_mul_B!{T<:BlasFloat,S,UpLo,IsUnit}(A::Triangular{T,S,UpLo,IsUnit}, B::StridedMatrix{T}) = BLAS.trmm!('L', UpLo == :L ? 'L' : 'U', 'N', IsUnit ? 'U' : 'N', one(T), A.data, B)
-A_mul_B!{T<:BlasFloat,S,UpLo,IsUnit}(A::StridedMatrix{T}, B::Triangular{T,S,UpLo,IsUnit}) = BLAS.trmm!('R', UpLo == :L ? 'L' : 'U', 'N', IsUnit ? 'U' : 'N', one(T), B.data, A)
-Ac_mul_B!{T<:BlasComplex,S,UpLo,IsUnit}(A::Triangular{T,S,UpLo,IsUnit}, B::StridedMatrix{T}) = BLAS.trmm!('L', UpLo == :L ? 'L' : 'U', 'C', IsUnit ? 'U' : 'N', one(T), A.data, B)
-Ac_mul_B!{T<:BlasReal,S,UpLo,IsUnit}(A::Triangular{T,S,UpLo,IsUnit}, B::StridedMatrix{T}) = BLAS.trmm!('L', UpLo == :L ? 'L' : 'U', 'T', IsUnit ? 'U' : 'N', one(T), A.data, B)
-A_mul_Bc!{T<:BlasComplex,S,UpLo,IsUnit}(A::StridedMatrix{T}, B::Triangular{T,S,UpLo,IsUnit}) = BLAS.trmm!('R', UpLo == :L ? 'L' : 'U', 'C', IsUnit ? 'U' : 'N', one(T), B.data, A)
-A_mul_Bc!{T<:BlasReal,S,UpLo,IsUnit}(A::StridedMatrix{T}, B::Triangular{T,S,UpLo,IsUnit}) = BLAS.trmm!('R', UpLo == :L ? 'L' : 'U', 'T', IsUnit ? 'U' : 'N', one(T), B.data, A)
-
-A_ldiv_B!{T<:BlasFloat,S<:AbstractMatrix,UpLo,IsUnit}(A::Triangular{T,S,UpLo,IsUnit}, B::StridedVecOrMat{T}) = LAPACK.trtrs!(UpLo == :L ? 'L' : 'U', 'N', IsUnit ? 'U' : 'N', A.data, B)
-function \{T<:BlasFloat,S<:AbstractMatrix,UpLo,IsUnit}(A::Triangular{T,S,UpLo,IsUnit}, B::StridedVecOrMat{T})
-    x = A_ldiv_B!(A, copy(B))
-    errors = LAPACK.trrfs!(UpLo == :L ? 'L' : 'U', 'N', IsUnit ? 'U' : 'N', A.data, B, x)
-    all(isfinite, vcat(errors...)) || all(vcat(errors...) .< one(T)/eps(T)) || warn("""Unreasonably large error in computed solution:
-forward errors:
-$(errors[1])
-backward errors:
-$(errors[2])""")
-    x
-=======
 
 full(A::AbstractTriangular) = convert(Matrix, A)
 
@@ -89,7 +57,6 @@
         B[i,i] = 1
     end
     B
->>>>>>> 93c3a58a
 end
 function convert{Tret,T,S}(::Type{Matrix{Tret}}, A::UpperTriangular{T,S})
     B = Array(Tret, size(A, 1), size(A, 1))
