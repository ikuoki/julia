using Test
using Logging

module DeprecationTests # to test @deprecate
    f() = true

    # test the Symbol path of @deprecate
    @deprecate f1 f
    @deprecate f2 f false # test that f2 is not exported

    # test the Expr path of @deprecate
    @deprecate f3() f()
    @deprecate f4() f() false # test that f4 is not exported
    @deprecate f5(x::T) where T f()

    # test deprecation of a constructor
    struct A{T} end
    @deprecate A{T}(x::S) where {T, S} f()

    # test that @deprecate_moved can be overridden by an import
    Base.@deprecate_moved foo1234 "Foo"
    Base.@deprecate_moved bar "Bar" false
end # module
module Foo1234
    export foo1234
    foo1234(x) = x+1
end

# issue #21972
struct T21972
    @noinline function T21972()
        Base.depwarn("something", :T21972)
        new()
    end
end

@testset "@deprecate" begin
    using .DeprecationTests
    using .Foo1234
    @test foo1234(3) == 4
    @test_throws ErrorException DeprecationTests.bar(3)

    # 22845
    ex = :(module M22845; import ..DeprecationTests: bar;
                          bar(x::Number) = x + 3; end)
    @test_warn "importing deprecated binding" eval(ex)
    @test @test_nowarn(DeprecationTests.bar(4)) == 7

    # enable when issue #22043 is fixed
    # @test @test_warn "f1 is deprecated, use f instead." f1()
    # @test @test_nowarn f1()

    # @test_throws UndefVarError f2() # not exported
    # @test @test_warn "f2 is deprecated, use f instead." DeprecationTests.f2()
    # @test @test_nowarn DeprecationTests.f2()

    # @test @test_warn "f3() is deprecated, use f() instead." f3()
    # @test @test_nowarn f3()

    # @test_throws UndefVarError f4() # not exported
    # @test @test_warn "f4() is deprecated, use f() instead." DeprecationTests.f4()
    # @test @test_nowarn DeprecationTests.f4()

    # @test @test_warn "f5(x::T) where T is deprecated, use f() instead." f5(1)
    # @test @test_nowarn f5(1)

    # @test @test_warn "A{T}(x::S) where {T, S} is deprecated, use f() instead." A{Int}(1.)
    # @test @test_nowarn A{Int}(1.)

    # issue #21972
    @noinline function f21972()
        T21972()
    end
    @test_deprecated "something" f21972()
end

f24658() = depwarn24658()

depwarn24658() = Base.firstcaller(backtrace(), :_func_not_found_)

@testset "firstcaller" begin
    # issue #24658
<<<<<<< HEAD
    @test eval(:(if true; f24658(); end)) == (Ptr{Cvoid}(0),StackTraces.UNKNOWN)
end
=======
    @test eval(:(if true; f24658(); end)) == (Ptr{Void}(0),StackTraces.UNKNOWN)
end

# issue #25130
f25130() = Base.depwarn("f25130 message", :f25130)
# The following test is for the depwarn behavior of expressions evaluated at
# top-level, so we can't use the usual `collect_test_logs()` / `with_logger()`
testlogger = Test.TestLogger()
prev_logger = global_logger(testlogger)
# Each call at top level should be distinct. This won't be true if they're
# attributed to internal C frames (including generic dispatch machinery)
f25130()
f25130()
testlogs = testlogger.logs
@test length(testlogs) == 2
@test testlogs[1].id != testlogs[2].id
@test testlogs[1].kwargs.caller.func == Symbol("top-level scope")
@test all(l.message == "f25130 message" for l in testlogs)
global_logger(prev_logger)
>>>>>>> 16bdf88d
<|MERGE_RESOLUTION|>--- conflicted
+++ resolved
@@ -80,11 +80,7 @@
 
 @testset "firstcaller" begin
     # issue #24658
-<<<<<<< HEAD
     @test eval(:(if true; f24658(); end)) == (Ptr{Cvoid}(0),StackTraces.UNKNOWN)
-end
-=======
-    @test eval(:(if true; f24658(); end)) == (Ptr{Void}(0),StackTraces.UNKNOWN)
 end
 
 # issue #25130
@@ -102,5 +98,4 @@
 @test testlogs[1].id != testlogs[2].id
 @test testlogs[1].kwargs.caller.func == Symbol("top-level scope")
 @test all(l.message == "f25130 message" for l in testlogs)
-global_logger(prev_logger)
->>>>>>> 16bdf88d
+global_logger(prev_logger)